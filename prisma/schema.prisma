--- conflicted
+++ resolved
@@ -90,7 +90,6 @@
   sourceOrderId String?  // Order ID from the email
   sourceRetailer String? // Retailer name (Myntra, H&M, etc.)
   user          User     @relation(fields: [userId], references: [id], onDelete: Cascade)
-<<<<<<< HEAD
   outfitItems   OutfitItem[]
 }
 
@@ -129,7 +128,6 @@
   updatedAt DateTime @updatedAt
   outfit    Outfit   @relation(fields: [outfitId], references: [id], onDelete: Cascade)
   user      User     @relation(fields: [userId], references: [id], onDelete: Cascade)
-=======
 }
 
 model Outfit {
@@ -153,5 +151,4 @@
   user        User     @relation(fields: [userId], references: [id], onDelete: Cascade)
   createdAt   DateTime @default(now())
   updatedAt   DateTime @updatedAt
->>>>>>> 854ca2c2
 }